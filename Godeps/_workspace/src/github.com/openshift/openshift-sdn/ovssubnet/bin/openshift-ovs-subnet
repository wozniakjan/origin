--- conflicted
+++ resolved
@@ -26,11 +26,7 @@
 
     pid=$(docker inspect --format "{{.State.Pid}}" ${net_container})
     network_mode=$(docker inspect --format "{{.HostConfig.NetworkMode}}" ${net_container})
-<<<<<<< HEAD
-    if [ "$network_mode"=="host" ]; then
-=======
     if [ "${network_mode}" == "host" ]; then
->>>>>>> 67617dd2
       # quit, nothing for the SDN here
       exit 0
     fi
@@ -58,11 +54,7 @@
 
     pid=$(docker inspect --format "{{.State.Pid}}" ${net_container})
     network_mode=$(docker inspect --format "{{.HostConfig.NetworkMode}}" ${net_container})
-<<<<<<< HEAD
-    if [ "$network_mode"=="host" ]; then
-=======
     if [ "${network_mode}" == "host" ]; then
->>>>>>> 67617dd2
       # quit, nothing for the SDN here
       exit 0
     fi
