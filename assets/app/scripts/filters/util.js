'use strict';

angular.module('openshiftConsole')
  /**
   * Replace special chars with underscore (e.g. '.')
   * @returns {Function}
   */
  .filter("underscore", function(){
    return function(value){
      return value.replace(/\./g, '_');
    };
  })
  .filter("defaultIfBlank", function(){
    return function(input, defaultValue){
      if(input === null) {
        return defaultValue;
      }
      if(typeof input !== "string"){
        input = String(input);
      }
      if(input.trim().length === 0){
        return defaultValue;
      }
      return input;
    };
  })
  .filter('hashSize', function() {
    return function(hash) {
      if(!hash) { return 0; }
      return Object.keys(hash).length;
    };
  })
  .filter('usageValue', function() {
    return function(value) {
      if (!value) {
        return value;
      }
      var split = /(-?[0-9\.]+)\s*(.*)/.exec(value);
      if (!split) {
        // We didn't get an amount? shouldn't happen but just in case
        return value;
      }
      var number = split[1];
      if (number.indexOf(".") >= 0) {
        number = parseFloat(number);
      }
      else {
        number =  parseInt(split[1]);
      }
      var siSuffix = split[2];
      var multiplier = 1;
      switch(siSuffix) {
        case 'E':
          multiplier = Math.pow(1000, 6);
          break;
        case 'P':
          multiplier = Math.pow(1000, 5);
          break;
        case 'T':
          multiplier = Math.pow(1000, 4);
          break;
        case 'G':
          multiplier = Math.pow(1000, 3);
          break;
        case 'M':
          multiplier = Math.pow(1000, 2);
          break;
        case 'K':
          multiplier = 1000;
          break;
        case 'm':
          multiplier = 0.001;
          break;
        case 'Ei':
          multiplier = Math.pow(1024, 6);
          break;
        case 'Pi':
          multiplier = Math.pow(1024, 5);
          break;
        case 'Ti':
          multiplier = Math.pow(1024, 4);
          break;
        case 'Gi':
          multiplier = Math.pow(1024, 3);
          break;
        case 'Mi':
          multiplier = Math.pow(1024, 2);
          break;
        case 'Ki':
          multiplier = 1024;
          break;
      }

      return number * multiplier;
    };
  })
  .filter('usageWithUnits', function() {
    return function(value, type) {
      if (!value) {
        return value;
      }
      // only special casing memory at the moment
      var split = /(-?[0-9\.]+)\s*(.*)/.exec(value);
      if (!split) {
        // We didn't get an amount? shouldn't happen but just in case
        return value;
      }
      var amount = split[1];
      var unit = split[2];
      switch(type) {
        case "memory":
          unit += "B";
          break;
        case "cpu":
          if (unit === "m") {
            unit = "milli";
          }
          unit += (amount === "1" ? "core" : "cores");
          break;
      }
      return amount + (unit !== "" ? " " + unit : "");
    };
  })
  .filter('helpLink', function() {
    return function(type) {
      switch(type) {
        case "cli":
          return "https://docs.openshift.org/latest/cli_reference/overview.html";
        case "get_started_cli":
          return "https://docs.openshift.org/latest/cli_reference/get_started_cli.html";
        case "basic_cli_operations":
          return "https://docs.openshift.org/latest/cli_reference/basic_cli_operations.html";
        case "webhooks":
<<<<<<< HEAD
          return "http://docs.openshift.com/enterprise/3.0/dev_guide/builds.html#webhook-triggers";
=======
          return "http://docs.openshift.org/latest/dev_guide/builds.html#webhook-triggers";
        case "new_app":
          return "http://docs.openshift.org/latest/dev_guide/new_app.html";
>>>>>>> 98b3c296
        case "start-build":
          return "http://docs.openshift.com/enterprise/3.0/dev_guide/builds.html#starting-a-build";
        case "deployment-operations":
          return "http://docs.openshift.com/enterprise/3.0/cli_reference/basic_cli_operations.html#build-and-deployment-cli-operations";
        default:
          return "http://docs.openshift.com/enterprise/3.0/welcome/index.html";
      }
    };
  })
  .filter('taskTitle', function() {
    return function(task) {
      if (task.status !== "completed") {
        return task.titles.started;
      }
      else {
        if (task.hasErrors) {
          return task.titles.failure;
        }
        else {
          return task.titles.success;
        }
      }
    };
  })
  .filter('httpHttps', function() {
    return function(isSecure) {
        return isSecure ? 'https://' : 'http://';
    };
  })
  .filter('githubLink', function() {
    return function(link, ref, contextDir) {
      var m = link.match(/^(?:https?:\/\/|git:\/\/|git\+ssh:\/\/|git\+https:\/\/)?(?:[^@]+@)?github\.com[:\/]([^\/]+\/[^\/]+?)(\/|(?:\.git(#.*)?))?$/);
      if (m) {
        link = "https://github.com/" + m[1];
        // Remove leading / if there is one
        if (contextDir && contextDir.charAt(0) === "/") {
          contextDir = contextDir.substring(1);
        }

        // always use /tree for a generic ref instead of /commit or /blob, /tree will always resolve to the right thing.
        if (contextDir) {
          // Encode it in case there are funky characters in the folder names
          contextDir = encodeURIComponent(contextDir);
          // But then unencode the / characters
          contextDir = contextDir.replace("%2F", "/");
          link += "/tree/" + (encodeURIComponent(ref) || "master") + "/" + contextDir;
        }
        else if (ref && ref !== "master") {
          link += "/tree/" + encodeURIComponent(ref);
        }
      }
      return link;
    };
  })
  .filter('yesNo', function() {
      return function(isTrue) {
          return isTrue ? 'Yes' : 'No';
      };
  })
  /**
   * Filter a hash of values
   *
   * @param {Hash} entries  A Hash to filter
   * @param {String} keys    A comma delimited string of keys to evaluate against
   * @returns {Hash} A filtered set where the keys of those in keys
   */
  .filter("valuesIn", function(){
    return function(entries, keys){
      var readonly = keys.split(",");
      var result = {};
      angular.forEach(entries, function(value, key){
        if( readonly.indexOf(key) !== -1){
          result[key] = value;
        }
      });
      return result;
    };
  })
    /**
   * Filter a hash of values
   *
   * @param {Hash} entries  A Hash to filter
   * @param {String} keys    A comma delimited string of keys to evaluate against
   * @returns {Hash} A filtered set where the keys of those not in keys
   */
  .filter("valuesNotIn", function(){
    return function(entries, keys){
      var readonly = keys.split(",");
      var result = {};
      angular.forEach(entries, function(value, key){
        if( readonly.indexOf(key) === -1){
          result[key] = value;
        }
      });
      return result;
    };
  })
  .filter("toArray", function() {
    return function(items) {
      if (!items) {
        return [];
      }

      if (angular.isArray(items)) {
        return items;
      }

      var itemsArray = [];
      angular.forEach(items, function(item) {
        itemsArray.push(item);
      });

      return itemsArray;
    };
  })
  // Remove "sha256:" from the start of an identifier if present.
  .filter("stripSHAPrefix", function() {
    return function(id) {
      if (!id) {
        return id;
      }

      return id.replace(/^sha256:/, "");
    };
  })
  // Like limitTo, except if the limit is undefined, return all items instead of none.
  // TODO: Remove when we upgrade Angular since you can pass undefined to limitTo in newer versions.
  //       See https://github.com/angular/angular.js/pull/10510
  .filter("limitToOrAll", function(limitToFilter) {
    return function(input, limit) {
      if (isNaN(limit)) {
        return input;
      }

      return limitToFilter(input, limit);
    };
  })
  .filter("getErrorDetails", function() {
    return function(result) {
      var error = result.data || {};
      if (error.message) {
        return error.message;
      }

      var status = result.status || error.status;
      if (status) {
        return "Status: " + status;
      }

      return "";
    };
  })
  .filter('humanize', function() {
    return function(kind) {
      return kind
          // insert a space between lower & upper
          .replace(/([a-z])([A-Z])/g, '$1 $2')
          // space before last upper in a sequence followed by lower
          .replace(/\b([A-Z]+)([A-Z])([a-z])/, '$1 $2$3')
          // uppercase the first character
          .replace(/^./, function(str){ return str.toUpperCase(); });
    };
  });<|MERGE_RESOLUTION|>--- conflicted
+++ resolved
@@ -131,13 +131,9 @@
         case "basic_cli_operations":
           return "https://docs.openshift.org/latest/cli_reference/basic_cli_operations.html";
         case "webhooks":
-<<<<<<< HEAD
-          return "http://docs.openshift.com/enterprise/3.0/dev_guide/builds.html#webhook-triggers";
-=======
           return "http://docs.openshift.org/latest/dev_guide/builds.html#webhook-triggers";
         case "new_app":
           return "http://docs.openshift.org/latest/dev_guide/new_app.html";
->>>>>>> 98b3c296
         case "start-build":
           return "http://docs.openshift.com/enterprise/3.0/dev_guide/builds.html#starting-a-build";
         case "deployment-operations":
