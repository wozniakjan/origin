--- conflicted
+++ resolved
@@ -7,11 +7,8 @@
 FROM rhel7
 
 RUN INSTALL_PKGS="which git tar wget hostname sysvinit-tools util-linux bsdtar \
-<<<<<<< HEAD
       socat ethtool device-mapper iptables tree findutils nmap-ncat e2fsprogs xfsprogs lsof ceph-common" && \
-=======
-      socat ethtool device-mapper iptables tree findutils nmap-ncat e2fsprogs xfsprogs lsof device-mapper-persistent-data" && \
->>>>>>> 6f30f7e7
+      socat ethtool device-mapper iptables tree findutils nmap-ncat e2fsprogs xfsprogs lsof device-mapper-persistent-data ceph-comon" && \
     yum install -y $INSTALL_PKGS && \
     rpm -V $INSTALL_PKGS && \
     yum clean all && \
